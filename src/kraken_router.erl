--- conflicted
+++ resolved
@@ -57,23 +57,19 @@
     end),
   {ok, WPid}.
 
-<<<<<<< HEAD
-%% @doc registers QPid so the retroction has a place to start from.
+%% @doc registers WPid so the retroction has a place to start from.
 %% The serial_number from each Router Shard gets stored in the waitresses horizon
 %%
-%% @spec register(QPid :: pid(), Topics :: [string()]) -> ok
-register(QPid) ->
+%% @spec register(WPid :: pid(), Topics :: [string()]) -> ok
+register(WPid) ->
   %% router_topics_fold(fun(Router, RouterTopics, _Acc) ->
   %%   % TODO: Consider doing this and unregister in parallel to improve performance
-  %%   kraken_router_shard:register(Router, QPid, RouterTopics)
+  %%   kraken_router_shard:register(Router, WPid, RouterTopics)
   %% end, undefined, Topics),
   log4erl:debug("IN KRAKEN ROUTER REGISTER !!!!"),
   ok.
 
-%% @doc Subscribes QPid to a list of topics so that they will receive messages
-=======
 %% @doc Subscribes WPid to a list of topics so that they will receive messages
->>>>>>> f798000b
 %% whenever another client publishes to the topic. This is a synchronous call.
 %% Subscribers will not receive their own messages.
 %%
